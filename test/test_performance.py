--- conflicted
+++ resolved
@@ -134,15 +134,12 @@
         name = 'copy_array'
         variants = {}
         variants['py'] = (EXAMPLES_ROOTS['python3'].joinpath(name + '.py'), None)
-<<<<<<< HEAD
-=======
         if platform.system() == 'Linux':
             compiler_cpp = CppSwigCompiler()
             transpiler_py_to_cpp = AutoTranspiler(Language.find('Python 3'), Language.find('C++14'))
             variants['cpp'] = (
                 compiler_cpp.compile_file(EXAMPLES_ROOTS['cpp14'].joinpath(name + '.cpp')), None)
             variants['py_to_cpp'] = (transpiler_py_to_cpp.transpile_file(variants['py'][0]), None)
->>>>>>> 993a6076
         variants['f95'] = (
             compiler_f95.compile_file(EXAMPLES_ROOTS['f95'].joinpath(name + '.f90')), None)
         # variants['py_to_f95'] = (transpiler_py_to_f95.transpile_file(variants['py'][0]), None)
